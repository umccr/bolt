--- conflicted
+++ resolved
@@ -89,7 +89,6 @@
     #       - Known mutation hotspot [INFO/PCGR_MUTATION_HOTSPOT]
     #       - ClinVar clinical significant [INFO/PCGR_CLNSIG]
     #       - Hits in TCGA [INFO/PCGR_TCGA_PANCANCER_COUNT]
-<<<<<<< HEAD
     # Set selected data or full input
     selection_data = select_variants(
         pon_fp,
@@ -100,9 +99,6 @@
 
     if not (pcgr_prep_input_fp := selection_data.get('filtered')):
         pcgr_prep_input_fp = selection_data['selected']
-=======
-    #       - Hits in PCAWG [INFO/PCGR_ICGC_PCAWG_COUNT]
->>>>>>> eb77285c
 
     # Prepare VCF for PCGR annotation
     pcgr_prep_fp = pcgr.prepare_vcf_somatic(
